[![GoDoc](https://godoc.org/github.com/teamhanko/hanko?status.svg)](https://godoc.org/github.com/teamhanko/hanko)
![Build Status](https://github.com/teamhanko/hanko/workflows/Go/badge.svg)
[![Go Report Card](https://goreportcard.com/badge/github.com/teamhanko/hanko)](https://goreportcard.com/report/github.com/teamhanko/hanko)

![Hanko – Welcome to the post-password era](https://user-images.githubusercontent.com/20115649/158687556-291e08f7-6b54-43e1-afe9-d780f19d6382.svg)

🚧 PLEASE NOTE: This project is pre-alpha and not yet functional. If you want to get notified as soon as we're ready you can sign up to our [newsletter](https://www.hanko.io/updates) or join our [Slack community](https://www.hanko.io/community).

# About Hanko
Hanko is the open-source alternative for passwordless authentication, powered by WebAuthn-based biometrics (passkeys) and magic links.

<<<<<<< HEAD
Passwordless logins have been promised to us for quite some time. But it's only recently that the ecosystem of devices, browsers, and operating systems is finally ready. 
With most devices now shipping with biometric sensors like Touch ID, Face ID, and Windows Hello and supporting WebAuthn APIs (web and native) out of the box, it's enabling a truly fascinating login experience that will replace passwords for good. 
=======
We're a startup based in Kiel, Germany, and an active member in the FIDO Alliance. This project is the sum of 5+ years of experience implementing FIDO and WebAuthn-based authentication in many different applications and platforms. And we are happy to share this with you.
>>>>>>> b21f80db

![FIDO2 Certified](https://user-images.githubusercontent.com/20115649/159896561-a94022ba-0e95-417e-807d-b4b7ce19371c.svg)

# Build your product, not another (password) login
Passwordless logins have been promised to us for quite some time. But it's only recently that the ecosystem of devices, browsers, and operating systems is finally ready. With most devices now shipping with biometric sensors like Touch ID, Face ID, and Windows Hello and supporting WebAuthn APIs (web and native) out of the box, it's enabling a truly fascinating login experience that will replace passwords for good. 

The only thing is: Implementing an end-to-end passwordless flow that benefits from biometric convenience through WebAuthn but also handles all edge cases and recovery flows is not a simple task, even when using existing open source libraries.

**That's where Hanko comes in:**

With Hanko, your users will be able to login to your apps with biometrics instead of passwords. On devices that do not support WebAuthn, or for the first-time login on a new device, a magic link (we call them passlinks) is used. If possible, the user is then guided to enroll their biometrics.

<<<<<<< HEAD
With Hanko, your users will be able to login to your web app with biometrics instead of passwords. 
On devices that do not support WebAuthn, or for the first-time login on a new device, a magic link (we call them passlinks) is automatically sent. 
If possible, the user is then guided to enroll their biometrics.

For us, this project is the sum of six years of experience implementing FIDO and WebAuthn-based authentication in many different applications and platforms. 
And we are happy to share this with you.
=======
- A polished, end-to-end passwordless user experience on the web (mobile app support is planned)
- Biometrics, WebAuthn (passkeys, FIDO Security Keys), magic links
- All edge cases are handled that normally will keep you busy much longer than you would like (e.g., account recovery, unsupported devices, multi-language UI & emails)
- Self-hosted or as a lean SaaS hosted by us
- API-first, small footprint, cloud-native

Integrate Hanko in your web apps in just 5 minutes – with a single line of code – and never look back.
>>>>>>> b21f80db

## Community
Join our [Slack community](https://www.hanko.io/community) if you have any questions about Hanko or just want to chat about authentication, identity, or life in general.

# Quickstart
To try out hanko you can use either docker-compose or kubernetes manifests. For either way you have to first clone this repository with:
```
git clone https://github.com/teamhanko/hanko.git
```

## With docker-compose
Just run:
```
docker-compose -f deploy/docker-compose/quickstart.yaml -p "hanko-quickstart" up --force-recreate
```
TODO describe setup.
## With kubernetes
```
kubectl apply -k deploy/k8s/overlays/quickstart
```
TODO describe setup.
# Develop
TODO<|MERGE_RESOLUTION|>--- conflicted
+++ resolved
@@ -9,32 +9,24 @@
 # About Hanko
 Hanko is the open-source alternative for passwordless authentication, powered by WebAuthn-based biometrics (passkeys) and magic links.
 
-<<<<<<< HEAD
-Passwordless logins have been promised to us for quite some time. But it's only recently that the ecosystem of devices, browsers, and operating systems is finally ready. 
-With most devices now shipping with biometric sensors like Touch ID, Face ID, and Windows Hello and supporting WebAuthn APIs (web and native) out of the box, it's enabling a truly fascinating login experience that will replace passwords for good. 
-=======
-We're a startup based in Kiel, Germany, and an active member in the FIDO Alliance. This project is the sum of 5+ years of experience implementing FIDO and WebAuthn-based authentication in many different applications and platforms. And we are happy to share this with you.
->>>>>>> b21f80db
+We're a startup based in Kiel, Germany, and an active member in the FIDO Alliance. This project is the sum of 5+ years of experience implementing FIDO and WebAuthn-based authentication in many different applications and platforms. 
+And we are happy to share this with you.
+
 
 ![FIDO2 Certified](https://user-images.githubusercontent.com/20115649/159896561-a94022ba-0e95-417e-807d-b4b7ce19371c.svg)
 
 # Build your product, not another (password) login
-Passwordless logins have been promised to us for quite some time. But it's only recently that the ecosystem of devices, browsers, and operating systems is finally ready. With most devices now shipping with biometric sensors like Touch ID, Face ID, and Windows Hello and supporting WebAuthn APIs (web and native) out of the box, it's enabling a truly fascinating login experience that will replace passwords for good. 
+Passwordless logins have been promised to us for quite some time. 
+But it's only recently that the ecosystem of devices, browsers, and operating systems is finally ready. 
+With most devices now shipping with biometric sensors like Touch ID, Face ID, and Windows Hello and supporting WebAuthn APIs (web and native) out of the box, it's enabling a truly fascinating login experience that will replace passwords for good. 
 
 The only thing is: Implementing an end-to-end passwordless flow that benefits from biometric convenience through WebAuthn but also handles all edge cases and recovery flows is not a simple task, even when using existing open source libraries.
 
 **That's where Hanko comes in:**
 
-With Hanko, your users will be able to login to your apps with biometrics instead of passwords. On devices that do not support WebAuthn, or for the first-time login on a new device, a magic link (we call them passlinks) is used. If possible, the user is then guided to enroll their biometrics.
-
-<<<<<<< HEAD
-With Hanko, your users will be able to login to your web app with biometrics instead of passwords. 
-On devices that do not support WebAuthn, or for the first-time login on a new device, a magic link (we call them passlinks) is automatically sent. 
+With Hanko, your users will be able to login to your apps with biometrics instead of passwords. On devices that do not support WebAuthn, or for the first-time login on a new device, a magic link (we call them passlinks) is used. 
 If possible, the user is then guided to enroll their biometrics.
 
-For us, this project is the sum of six years of experience implementing FIDO and WebAuthn-based authentication in many different applications and platforms. 
-And we are happy to share this with you.
-=======
 - A polished, end-to-end passwordless user experience on the web (mobile app support is planned)
 - Biometrics, WebAuthn (passkeys, FIDO Security Keys), magic links
 - All edge cases are handled that normally will keep you busy much longer than you would like (e.g., account recovery, unsupported devices, multi-language UI & emails)
@@ -42,7 +34,6 @@
 - API-first, small footprint, cloud-native
 
 Integrate Hanko in your web apps in just 5 minutes – with a single line of code – and never look back.
->>>>>>> b21f80db
 
 ## Community
 Join our [Slack community](https://www.hanko.io/community) if you have any questions about Hanko or just want to chat about authentication, identity, or life in general.
