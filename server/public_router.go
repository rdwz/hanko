package server

import (
	"fmt"
	"github.com/labstack/echo/v4"
	"github.com/labstack/echo/v4/middleware"
	"github.com/teamhanko/hanko/config"
	"github.com/teamhanko/hanko/crypto/jwk"
	"github.com/teamhanko/hanko/dto"
	"github.com/teamhanko/hanko/handler"
	"github.com/teamhanko/hanko/mail"
	"github.com/teamhanko/hanko/persistence"
	hankoMiddleware "github.com/teamhanko/hanko/server/middleware"
	"github.com/teamhanko/hanko/session"
)

func NewPublicRouter(cfg *config.Config, persister persistence.Persister) *echo.Echo {
	e := echo.New()
	e.HideBanner = true

	e.Use(middleware.RequestID())
	e.Use(middleware.LoggerWithConfig(middleware.LoggerConfig{
		Format: `{"time":"${time_rfc3339_nano}","time_unix":"${time_unix}","id":"${id}","remote_ip":"${remote_ip}",` +
			`"host":"${host}","method":"${method}","uri":"${uri}","user_agent":"${user_agent}",` +
			`"status":${status},"error":"${error}","latency":${latency},"latency_human":"${latency_human}"` +
			`,"bytes_in":${bytes_in},"bytes_out":${bytes_out}},"referer":"${referer}"` + "\n",
	}))

	e.Validator = dto.NewCustomValidator()

	jwkManager, err := jwk.NewDefaultManager(cfg.Secrets.Keys, persister.GetJwkPersister())
	if err != nil {
		panic(fmt.Errorf("failed to create jwk manager: %w", err))
	}
	sessionManager, err := session.NewManager(jwkManager)
	if err != nil {
		panic(fmt.Errorf("failed to create session generator: %w", err))
	}

<<<<<<< HEAD
	mailer, err := mail.NewMailer(cfg.Passcode.Smtp)
	if err != nil {
		panic(fmt.Errorf("failed to create mailer: %w", err))
	}
=======
	passwordHandler := handler.NewPasswordHandler(persister, sessionManager)

	password := e.Group("/password")
	password.PUT("", passwordHandler.Set, hankoMiddleware.Session(sessionManager))
	password.POST("/login", passwordHandler.Login)

	userHandler := handler.NewUserHandler(persister)

	user := e.Group("/users")
	user.POST("", userHandler.Create)
>>>>>>> c984f319

	healthHandler := handler.NewHealthHandler()
	webauthnHandler, err := handler.NewWebauthnHandler(cfg.Webauthn, persister, sessionManager)
	passcodeHandler, err := handler.NewPasscodeHandler(cfg.Passcode, persister, sessionManager, mailer)
	if err != nil {
		panic(fmt.Errorf("failed to create public webauthn handler: %w", err))
	}

	health := e.Group("/health")
	health.GET("/alive", healthHandler.Alive)
	health.GET("/ready", healthHandler.Ready)

	webauthn := e.Group("/webauthn")
	webauthnRegistration := webauthn.Group("/registration", hankoMiddleware.Session(sessionManager))
	webauthnRegistration.POST("/initialize", webauthnHandler.BeginRegistration)
	webauthnRegistration.POST("/finalize", webauthnHandler.FinishRegistration)

	webauthnLogin := webauthn.Group("/login")
	webauthnLogin.POST("/initialize", webauthnHandler.BeginAuthentication)
	webauthnLogin.POST("/finalize", webauthnHandler.FinishAuthentication)

	passcode := e.Group("/passcode")
	passcodeLogin := passcode.Group("/login")
	passcodeLogin.POST("/initialize", passcodeHandler.Init)
	passcodeLogin.POST("/finalize", passcodeHandler.Finish)

	return e
}<|MERGE_RESOLUTION|>--- conflicted
+++ resolved
@@ -37,12 +37,11 @@
 		panic(fmt.Errorf("failed to create session generator: %w", err))
 	}
 
-<<<<<<< HEAD
 	mailer, err := mail.NewMailer(cfg.Passcode.Smtp)
 	if err != nil {
 		panic(fmt.Errorf("failed to create mailer: %w", err))
 	}
-=======
+
 	passwordHandler := handler.NewPasswordHandler(persister, sessionManager)
 
 	password := e.Group("/password")
@@ -53,7 +52,6 @@
 
 	user := e.Group("/users")
 	user.POST("", userHandler.Create)
->>>>>>> c984f319
 
 	healthHandler := handler.NewHealthHandler()
 	webauthnHandler, err := handler.NewWebauthnHandler(cfg.Webauthn, persister, sessionManager)
